--- conflicted
+++ resolved
@@ -61,94 +61,6 @@
     sys.exit(1)
 
 
-<<<<<<< HEAD
-class TestValidation(unittest.TestCase):
-    """Test validation functions."""
-
-    def test_validate_text_valid(self):
-        """Test valid text validation."""
-        result = validate_text("Hello world")
-        self.assertEqual(result, "Hello world")
-
-    def test_validate_text_empty(self):
-        """Test empty text validation."""
-        with self.assertRaises(ValidationError):
-            validate_text("")
-
-    def test_validate_text_whitespace(self):
-        """Test whitespace-only text validation."""
-        with self.assertRaises(ValidationError):
-            validate_text("   ")
-
-    def test_validate_text_too_long(self):
-        """Test text length validation."""
-        long_text = "a" * 5001
-        with self.assertRaises(ValidationError):
-            validate_text(long_text)
-
-    def test_validate_text_non_string(self):
-        """Test non-string input validation."""
-        with self.assertRaises(ValidationError):
-            validate_text(123)
-
-    def test_validate_engine_valid(self):
-        """Test valid engine validation."""
-        with patch('tts_lib.PYTTSX3_AVAILABLE', True):
-            with patch('tts_lib.GTTS_AVAILABLE', True):
-                result = validate_engine("gtts")
-                self.assertEqual(result, "gtts")
-
-    def test_validate_engine_invalid(self):
-        """Test invalid engine validation."""
-        with self.assertRaises(ValidationError):
-            validate_engine("invalid_engine")
-
-    def test_validate_language_valid(self):
-        """Test valid language validation."""
-        result = validate_language("en")
-        self.assertEqual(result, "en")
-
-    def test_validate_language_invalid(self):
-        """Test invalid language validation."""
-        with self.assertRaises(ValidationError):
-            validate_language("english")
-
-
-class TestConfiguration(unittest.TestCase):
-    """Test configuration functions."""
-
-    def test_get_default_config(self):
-        """Test default configuration."""
-        config = get_default_config()
-        self.assertIsInstance(config, dict)
-        self.assertIn('engine', config)
-        self.assertIn('language', config)
-        self.assertIn('rate', config)
-        self.assertIn('volume', config)
-
-
-class TestUtilityFunctions(unittest.TestCase):
-    """Test utility functions."""
-
-    def test_generate_timestamp_filename(self):
-        """Test timestamp filename generation."""
-        filename = generate_timestamp_filename("", "mp3")
-        self.assertTrue(filename.endswith(".mp3"))
-        self.assertRegex(filename, r"\d{8}_\d{6}\.mp3")
-
-        filename_with_prefix = generate_timestamp_filename("test", "mp3")
-        self.assertTrue(filename_with_prefix.startswith("test_"))
-        self.assertTrue(filename_with_prefix.endswith(".mp3"))
-        self.assertRegex(filename_with_prefix, r"test_\d{8}_\d{6}\.mp3")
-
-    def test_ensure_audio_directory(self):
-        """Test audio directory creation."""
-        with tempfile.TemporaryDirectory() as temp_dir:
-            test_dir = os.path.join(temp_dir, "test_audio")
-            result = ensure_audio_directory(test_dir)
-            self.assertEqual(result, test_dir)
-            self.assertTrue(os.path.exists(test_dir))
-=======
 # Functional test utilities
 def create_test_case(name: str, test_func: Callable) -> unittest.TestCase:
     """Create a test case dynamically."""
@@ -236,7 +148,6 @@
 def test_validate_language_invalid():
     """Test invalid language validation."""
     assert_raises(ValidationError, validate_language, "english")
->>>>>>> cc3243bb
 
 
 def test_get_default_config():
@@ -272,72 +183,6 @@
 # Function composition tests
 def test_compose_functions():
     """Test function composition."""
-<<<<<<< HEAD
-
-    def test_compose_functions(self):
-        """Test function composition."""
-        def add_one(x): return x + 1
-        def multiply_two(x): return x * 2
-
-        composed = compose(add_one, multiply_two)
-        result = composed(5)  # Should be (5 * 2) + 1 = 11
-        self.assertEqual(result, 11)
-
-    def test_with_engine(self):
-        """Test with_engine higher-order function."""
-        def mock_tts_function(text, engine=None, **kwargs):
-            return engine
-
-        offline_tts = with_engine("pyttsx3")(mock_tts_function)
-        result = offline_tts("test")
-        self.assertEqual(result, "pyttsx3")
-
-    def test_with_language(self):
-        """Test with_language higher-order function."""
-        def mock_tts_function(text, language=None, **kwargs):
-            return language
-
-        spanish_tts = with_language("es")(mock_tts_function)
-        result = spanish_tts("test")
-        self.assertEqual(result, "es")
-
-
-class TestTTSFunctions(unittest.TestCase):
-    """Test TTS functions with mocking."""
-
-    def setUp(self):
-        """Set up test environment."""
-        self.temp_dir = tempfile.mkdtemp()
-
-    def tearDown(self):
-        """Clean up test environment."""
-        import shutil
-        shutil.rmtree(self.temp_dir, ignore_errors=True)
-
-    @patch('tts_lib.gtts_to_file')
-    def test_text_to_speech_file_success(self, mock_gtts_to_file):
-        """Test successful text to speech file generation."""
-        mock_gtts_to_file.return_value = "test.mp3"
-
-        result = text_to_speech_file("Hello world", "test.mp3", "gtts", "en")
-
-        self.assertEqual(result, "test.mp3")
-        mock_gtts_to_file.assert_called_once()
-
-    @patch('tts_lib.gtts_to_bytes')
-    def test_text_to_speech_bytes_success(self, mock_gtts_to_bytes):
-        """Test successful text to speech bytes generation."""
-        mock_gtts_to_bytes.return_value = b"fake_audio_data"
-
-        result = text_to_speech_bytes("Hello world", "gtts", "en")
-
-        self.assertEqual(result, b"fake_audio_data")
-        mock_gtts_to_bytes.assert_called_once()
-
-    @patch('tts_lib.text_to_speech_bytes')
-    def test_text_to_speech_bytesio_success(self, mock_text_to_bytes):
-        """Test successful text to speech BytesIO generation."""
-=======
     add_one = lambda x: x + 1
     multiply_two = lambda x: x * 2
     
@@ -394,23 +239,9 @@
 def test_text_to_speech_bytesio_success():
     """Test successful text to speech BytesIO generation."""
     with patch('tts_lib.text_to_speech_bytes') as mock_text_to_bytes:
->>>>>>> cc3243bb
         mock_text_to_bytes.return_value = b"fake_audio_data"
-
+        
         result = text_to_speech_bytesio("Hello world", "gtts", "en")
-<<<<<<< HEAD
-
-        self.assertEqual(result.getvalue(), b"fake_audio_data")
-        mock_text_to_bytes.assert_called_once()
-
-
-class TestPipeline(unittest.TestCase):
-    """Test TTS pipeline functionality."""
-
-    @patch('tts_lib.text_to_speech_file')
-    def test_create_tts_pipeline_file(self, mock_tts_file):
-        """Test TTS pipeline file output."""
-=======
         
         assert_equal(result.getvalue(), b"fake_audio_data", "Should return BytesIO with correct data")
         assert_true(mock_text_to_bytes.called, "text_to_speech_bytes should be called")
@@ -420,20 +251,10 @@
 def test_create_tts_pipeline_file():
     """Test TTS pipeline file output."""
     with patch('tts_lib.text_to_speech_file') as mock_tts_file:
->>>>>>> cc3243bb
         mock_tts_file.return_value = "test.mp3"
-
+        
         pipeline = create_tts_pipeline("gtts", "en")
         result = pipeline("Hello world", "file", "test.mp3")
-<<<<<<< HEAD
-
-        self.assertEqual(result, "test.mp3")
-        mock_tts_file.assert_called_once_with("Hello world", "test.mp3", "gtts", "en")
-
-    @patch('tts_lib.text_to_speech_bytes')
-    def test_create_tts_pipeline_bytes(self, mock_tts_bytes):
-        """Test TTS pipeline bytes output."""
-=======
         
         assert_equal(result, "test.mp3", "Pipeline should return filename")
         assert_true(mock_tts_file.called, "text_to_speech_file should be called")
@@ -442,130 +263,10 @@
 def test_create_tts_pipeline_bytes():
     """Test TTS pipeline bytes output."""
     with patch('tts_lib.text_to_speech_bytes') as mock_tts_bytes:
->>>>>>> cc3243bb
         mock_tts_bytes.return_value = b"fake_audio_data"
-
+        
         pipeline = create_tts_pipeline("gtts", "en")
         result = pipeline("Hello world", "bytes")
-<<<<<<< HEAD
-
-        self.assertEqual(result, b"fake_audio_data")
-        mock_tts_bytes.assert_called_once_with("Hello world", "gtts", "en")
-
-
-class TestBatchProcessing(unittest.TestCase):
-    """Test batch processing functionality."""
-
-    def setUp(self):
-        """Set up test environment."""
-        self.temp_dir = tempfile.mkdtemp()
-
-    def tearDown(self):
-        """Clean up test environment."""
-        import shutil
-        shutil.rmtree(self.temp_dir, ignore_errors=True)
-
-    @patch('tts_lib.create_tts_pipeline')
-    def test_batch_tts_success(self, mock_create_pipeline):
-        """Test successful batch processing."""
-        mock_pipeline = MagicMock()
-        mock_pipeline.return_value = "test.mp3"
-        mock_create_pipeline.return_value = mock_pipeline
-
-        texts = ["Hello", "World", "Test"]
-        result = batch_tts(texts, output_dir=self.temp_dir)
-
-        self.assertEqual(len(result), 3)
-        self.assertTrue(all(filename.endswith('.mp3') for filename in result))
-        self.assertTrue(all('batch_' not in filename for filename in result))  # No batch prefix
-        self.assertEqual(mock_pipeline.call_count, 3)
-
-    def test_batch_tts_empty_list(self):
-        """Test batch processing with empty list."""
-        with self.assertRaises(ValidationError):
-            batch_tts([])
-
-    def test_batch_tts_invalid_input(self):
-        """Test batch processing with invalid input."""
-        with self.assertRaises(ValidationError):
-            batch_tts("not_a_list")
-
-
-class TestErrorHandling(unittest.TestCase):
-    """Test error handling."""
-
-    def test_tts_exception(self):
-        """Test TTS exception."""
-        with self.assertRaises(TTSException):
-            raise TTSException("Test error")
-
-    def test_validation_error(self):
-        """Test validation error."""
-        with self.assertRaises(ValidationError):
-            raise ValidationError("Test validation error")
-
-    def test_engine_not_available_error(self):
-        """Test engine not available error."""
-        with self.assertRaises(EngineNotAvailableError):
-            raise EngineNotAvailableError("Test engine error")
-
-
-class TestIntegration(unittest.TestCase):
-    """Integration tests."""
-
-    def setUp(self):
-        """Set up test environment."""
-        self.temp_dir = tempfile.mkdtemp()
-
-    def tearDown(self):
-        """Clean up test environment."""
-        import shutil
-        shutil.rmtree(self.temp_dir, ignore_errors=True)
-
-    def test_full_workflow_mock(self):
-        """Test full workflow with mocked dependencies."""
-        with patch('tts_lib.GTTS_AVAILABLE', True):
-            with patch('tts_lib.gtts_to_file') as mock_gtts:
-                mock_gtts.return_value = "test.mp3"
-
-                # Test full workflow
-                filename = text_to_speech_file("Hello world", "test.mp3")
-                self.assertEqual(filename, "test.mp3")
-
-                # Test pipeline
-                pipeline = create_tts_pipeline()
-                result = pipeline("Hello world", "file", "test2.mp3")
-                self.assertEqual(result, "test.mp3")
-
-
-def run_tests():
-    """Run all tests."""
-    # Create test suite
-    test_suite = unittest.TestSuite()
-
-    # Add test cases
-    test_classes = [
-        TestValidation,
-        TestConfiguration,
-        TestUtilityFunctions,
-        TestFunctionComposition,
-        TestTTSFunctions,
-        TestPipeline,
-        TestBatchProcessing,
-        TestErrorHandling,
-        TestIntegration
-    ]
-
-    for test_class in test_classes:
-        tests = unittest.TestLoader().loadTestsFromTestCase(test_class)
-        test_suite.addTests(tests)
-
-    # Run tests
-    runner = unittest.TextTestRunner(verbosity=2)
-    result = runner.run(test_suite)
-
-    return result.wasSuccessful()
-=======
         
         assert_equal(result, b"fake_audio_data", "Pipeline should return bytes")
         assert_true(mock_tts_bytes.called, "text_to_speech_bytes should be called")
@@ -778,7 +479,6 @@
             results.append(False)
     
     return results
->>>>>>> cc3243bb
 
 
 def run_integration_tests() -> List[bool]:
@@ -803,11 +503,6 @@
     """Run all tests and return success status."""
     print("TTS Library Functional Test Suite")
     print("=" * 50)
-<<<<<<< HEAD
-
-    success = run_tests()
-
-=======
     
     test_categories = [
         ("Validation Tests", run_validation_tests),
@@ -840,7 +535,6 @@
     
     success = total_passed == total_tests
     
->>>>>>> cc3243bb
     if success:
         print("\nAll tests passed!")
     else:
